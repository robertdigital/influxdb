--- conflicted
+++ resolved
@@ -109,11 +109,7 @@
 					log.Printf("failed to start UDP Graphite Server: %v\n", err.Error())
 				}
 			} else {
-<<<<<<< HEAD
-				log.Fatalf("unrecognized Graphite Server prototcol %v", c.Protocol)
-=======
 				log.Fatalf("unrecognized Graphite Server prototcol %s", c.Protocol)
->>>>>>> 280c468b
 			}
 		}
 	}
