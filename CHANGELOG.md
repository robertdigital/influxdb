## v1.2.0 [unreleased]

### Upcoming Bug Fixes
  1. [#865](https://github.com/influxdata/chronograf/issues/865): Support for String fields compare kapacitor rules in Chronograf UI

### Upcoming Features
  1. [#838](https://github.com/influxdata/chronograf/issues/838): Add detail node to kapacitor alerts
  2. [#853](https://github.com/influxdata/chronograf/issues/853): Updated builds to use yarn over npm install
  3. [#860](https://github.com/influxdata/chronograf/issues/860): Add gzip encoding and caching of static assets to server
<<<<<<< HEAD
  4. [#864](https://github.com/influxdata/chronograf/issues/864): Add support to kapacitor rule alert config for:
    - HTTP
    - TCP
    - Exec
    - SMTP
    - Alerta
=======
  4. [#847](https://github.com/influxdata/chronograf/issues/847): Enable and disable kapacitor alerts from alert manager
>>>>>>> e4d9f227

### Upcoming UI Improvements
  1. [#822](https://github.com/influxdata/chronograf/issues/822): Simplify and improve layout of the Data Explorer
    - The Data Explorer's intention and purpose has always been the ad hoc and ephemeral   exploration of your schema and data.
      The concept of `Exploration` sessions and `Panels` betrayed this initial intention. The DE turned into a "poor man's"
      dashboarding tool. In turn, this introduced complexity in the code and the UI.  In the future if I want to save, manipulate,
      and view multiple visualizations this will be done more efficiently and effectively in our dashboarding solution.

## v1.2.0-beta1 [2017-01-27]

### Bug Fixes
  1. [#788](https://github.com/influxdata/chronograf/pull/788): Fix missing fields in data explorer when using non-default retention policy
  2. [#774](https://github.com/influxdata/chronograf/issues/774): Fix gaps in layouts for hosts

### Features
  1. [#779](https://github.com/influxdata/chronograf/issues/779): Add layout for telegraf's diskio system plugin
  2. [#810](https://github.com/influxdata/chronograf/issues/810): Add layout for telegraf's net system plugin
  3. [#811](https://github.com/influxdata/chronograf/issues/811): Add layout for telegraf's procstat plugin
  4. [#737](https://github.com/influxdata/chronograf/issues/737): Add GUI for OpsGenie kapacitor alert service
  5. [#814](https://github.com/influxdata/chronograf/issues/814): Allows Chronograf to be mounted under any arbitrary URL path using the `--basepath` flag.

## v1.1.0-beta6 [2017-01-13]
### Bug Fixes
  1. [#748](https://github.com/influxdata/chronograf/pull/748): Fix missing kapacitors on source index page
  2. [#755](https://github.com/influxdata/chronograf/pull/755): Fix kapacitor basic auth proxying
  3. [#704](https://github.com/influxdata/chronograf/issues/704): Fix RPM and DEB install script and systemd unit file

### Features
  1. [#660](https://github.com/influxdata/chronograf/issues/660): Add option to accept any certificate from InfluxDB
  2. [#733](https://github.com/influxdata/chronograf/pull/733): Add optional Github organization membership checks to authentication
  3. [#564](https://github.com/influxdata/chronograf/issues/564): Add RabbitMQ pre-canned layout
  4. [#706](https://github.com/influxdata/chronograf/issues/706): Alerts on threshold where value is inside of range
  5. [#707](https://github.com/influxdata/chronograf/issues/707): Alerts on threshold where value is outside of range
  6. [#772](https://github.com/influxdata/chronograf/pull/772): Add X-Chronograf-Version header to all requests

### UI Improvements
  1. [#766](https://github.com/influxdata/chronograf/pull/766): Add click-to-insert functionality to rule message templates

## v1.1.0-beta5 [2017-01-05]

### Bug Fixes
  1. [#693](https://github.com/influxdata/chronograf/issues/693): Fix corrupted MongoDB pre-canned layout
  2. [#714](https://github.com/influxdata/chronograf/issues/714): Relative rules check data in the wrong direction
  3. [#718](https://github.com/influxdata/chronograf/issues/718): Fix bug that stopped apps from displaying

## v1.1.0-beta4 [2016-12-30]

### Features
  1. [#691](https://github.com/influxdata/chronograf/issues/691): Add server-side dashboard API
  2. [#709](https://github.com/influxdata/chronograf/pull/709): Add kapacitor range alerting to API
  3. [#672](https://github.com/influxdata/chronograf/pull/672): Added visual indicator for down hosts
  4. [#612](https://github.com/influxdata/chronograf/issues/612): Add dashboard menu

### Bug Fixes
  1. [679](https://github.com/influxdata/chronograf/issues/679): Fix version display

## v1.1.0-beta3 [2016-12-16]

### Features
  1. [#610](https://github.com/influxdata/chronograf/issues/610): Add ability to edit raw text queries in the Data Explorer

### UI Improvements
  1. [#688](https://github.com/influxdata/chronograf/issues/688): Add ability to visually distinguish queries in the Data Explorer
  1. [#618](https://github.com/influxdata/chronograf/issues/618): Add measurement name and field key to the query tab in the Data Explorer
  1. [#698](https://github.com/influxdata/chronograf/issues/698): Add color differentiation for Kapacitor alert levels
  1. [#698](https://github.com/influxdata/chronograf/issues/698): Clarify an empty Kapacitor configuration on the InfluxDB Sources page
  1. [#676](https://github.com/influxdata/chronograf/issues/676): Streamline the function selector in the Data Explorer

### Bug Fixes
  1. [#652](https://github.com/influxdata/chronograf/issues/652),[#670](https://github.com/influxdata/chronograf/issues/670): Allow text selecting in text box inputs
  2. [#679](https://github.com/influxdata/chronograf/issues/679): Add version information to the nightly builds
  3. [#675](https://github.com/influxdata/chronograf/issues/675): Fix user flow for Kapacitor connect

## v1.1.0-beta2 [2016-12-09]

### Features
  1. [#624](https://github.com/influxdata/chronograf/issues/624): Add time range selection to kapacitor alert rules
  1. Update Go to 1.7.4

### Bug Fixes
  1. [#664](https://github.com/influxdata/chronograf/issues/664): Fix Content-Type of single-page app to always be text/html
  1. [#671](https://github.com/influxdata/chronograf/issues/671): Fix multiple influxdb source freezing page

## v1.1.0-beta1 [2016-12-06]
### Layouts
  1. [#575](https://github.com/influxdata/chronograf/issues/556): Varnish Layout
  2. [#535](https://github.com/influxdata/chronograf/issues/535): Elasticsearch Layout

### Features
  1. [#565](https://github.com/influxdata/chronograf/issues/565) [#246](https://github.com/influxdata/chronograf/issues/246) [#234](https://github.com/influxdata/chronograf/issues/234) [#311](https://github.com/influxdata/chronograf/issues/311) Github Oauth login
  2. [#487](https://github.com/influxdata/chronograf/issues/487): Warn users if they are using a kapacitor instance that is configured to use an influxdb instance that does not match the current source
  3. [#597](https://github.com/influxdata/chronograf/issues/597): Filter host by series tags
  4. [#568](https://github.com/influxdata/chronograf/issues/568): [#569](https://github.com/influxdata/chronograf/issues/569): Add support for multiple y-axis, labels, and ranges
  5. [#605](https://github.com/influxdata/chronograf/issues/605): Singlestat visualization type in host view
  5. [#607](https://github.com/influxdata/chronograf/issues/607): Singlestat and line graph visualization type in host view

### Bug Fixes
  1. [#536](https://github.com/influxdata/chronograf/issues/536) Redirect the user to the kapacitor config screen if they are attempting to view or edit alerts without a configured kapacitor
  2. [#539](https://github.com/influxdata/chronograf/issues/539) Zoom works only on the first graph of a layout
  3. [#494](https://github.com/influxdata/chronograf/issues/494) Layouts should only be displayed when the measurement is present
  4. [#588](https://github.com/influxdata/chronograf/issues/588) Unable to connect to source
  5. [#586](https://github.com/influxdata/chronograf/issues/586) Allow telegraf database in non-default locations
  6. [#542](https://github.com/influxdata/chronograf/issues/542) Graphs in layouts do not show up in the order of the layout definition
  7. [#574](https://github.com/influxdata/chronograf/issues/574): Fix broken graphs on Postgres Layouts by adding aggregates
  8. [#644](https://github.com/influxdata/chronograf/pull/644): Fix bug that stopped apps from displaying
  9. [#510](https://github.com/influxdata/chronograf/issues/510): Fix connect button

## v1.1-alpha [2016-11-14]

### Release Notes

This is the initial alpha release of Chronograf 1.1.<|MERGE_RESOLUTION|>--- conflicted
+++ resolved
@@ -5,18 +5,15 @@
 
 ### Upcoming Features
   1. [#838](https://github.com/influxdata/chronograf/issues/838): Add detail node to kapacitor alerts
-  2. [#853](https://github.com/influxdata/chronograf/issues/853): Updated builds to use yarn over npm install
-  3. [#860](https://github.com/influxdata/chronograf/issues/860): Add gzip encoding and caching of static assets to server
-<<<<<<< HEAD
-  4. [#864](https://github.com/influxdata/chronograf/issues/864): Add support to kapacitor rule alert config for:
+  2. [#847](https://github.com/influxdata/chronograf/issues/847): Enable and disable kapacitor alerts from alert manager
+  3. [#853](https://github.com/influxdata/chronograf/issues/853): Updated builds to use yarn over npm install
+  4. [#860](https://github.com/influxdata/chronograf/issues/860): Add gzip encoding and caching of static assets to server
+  5. [#864](https://github.com/influxdata/chronograf/issues/864): Add support to kapacitor rule alert config for:
     - HTTP
     - TCP
     - Exec
     - SMTP
     - Alerta
-=======
-  4. [#847](https://github.com/influxdata/chronograf/issues/847): Enable and disable kapacitor alerts from alert manager
->>>>>>> e4d9f227
 
 ### Upcoming UI Improvements
   1. [#822](https://github.com/influxdata/chronograf/issues/822): Simplify and improve layout of the Data Explorer
