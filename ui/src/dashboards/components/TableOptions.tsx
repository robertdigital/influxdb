import React, {Component} from 'react'
import {connect} from 'react-redux'
import {bindActionCreators} from 'redux'

import GraphOptionsCustomizeFields from 'src/dashboards/components/GraphOptionsCustomizeFields'
import GraphOptionsFixFirstColumn from 'src/dashboards/components/GraphOptionsFixFirstColumn'
import GraphOptionsSortBy from 'src/dashboards/components/GraphOptionsSortBy'
import GraphOptionsTimeAxis from 'src/dashboards/components/GraphOptionsTimeAxis'
import GraphOptionsTimeFormat from 'src/dashboards/components/GraphOptionsTimeFormat'
import FancyScrollbar from 'src/shared/components/FancyScrollbar'

import _ from 'lodash'

import ThresholdsList from 'src/shared/components/ThresholdsList'
import ThresholdsListTypeToggle from 'src/shared/components/ThresholdsListTypeToggle'

import {
  updateTableOptions,
  updateDisplayOptions,
} from 'src/dashboards/actions/cellEditorOverlay'
import {TIME_FIELD_DEFAULT} from 'src/shared/constants/tableGraph'
import {QueryConfig} from 'src/types/query'
import {ErrorHandling} from 'src/shared/decorators/errors'

interface Option {
  text: string
  key: string
}

interface RenamableField {
  internalName: string
  displayName: string
  visible: boolean
}

interface Options {
  verticalTimeAxis: boolean
  sortBy: RenamableField
  fixFirstColumn: boolean
}

interface Props {
  queryConfigs: QueryConfig[]
  handleUpdateTableOptions: (options: Options) => void
  handleUpdateDisplayOptions: (displayOption: string | RenamableField[]) => void
  tableOptions: Options
  fieldOptions: RenamableField[]
  timeFormat: string
  onResetFocus: () => void
}

@ErrorHandling
export class TableOptions extends Component<Props, {}> {
  constructor(props) {
    super(props)
    this.moveField = this.moveField.bind(this)
  }

<<<<<<< HEAD
  public componentWillMount() {
    const {handleUpdateDisplayOptions, tableOptions} = this.props
    handleUpdateDisplayOptions({
      fieldOptions: this.computedFieldOptions,
    })
  }

  public shouldComponentUpdate(nextProps) {
    const {tableOptions} = this.props
    const tableOptionsDifferent = !_.isEqual(
      tableOptions,
      nextProps.tableOptions
    )

    return tableOptionsDifferent
  }

=======
>>>>>>> d2af17d1
  public render() {
    const {
      tableOptions: {verticalTimeAxis, fixFirstColumn},
      fieldOptions,
      timeFormat,
      onResetFocus,
      tableOptions,
    } = this.props

    const tableSortByOptions = fieldOptions.map(field => ({
      key: field.internalName,
      text: field.displayName || field.internalName,
    }))

    return (
      <FancyScrollbar
        className="display-options--cell y-axis-controls"
        autoHide={false}
      >
        <div className="display-options--cell-wrapper">
          <h5 className="display-options--header">Table Controls</h5>
          <div className="form-group-wrapper">
            <GraphOptionsTimeFormat
              timeFormat={timeFormat}
              onTimeFormatChange={this.handleTimeFormatChange}
            />
            <GraphOptionsTimeAxis
              verticalTimeAxis={verticalTimeAxis}
              onToggleVerticalTimeAxis={this.handleToggleVerticalTimeAxis}
            />
            <GraphOptionsSortBy
              selected={tableOptions.sortBy || TIME_FIELD_DEFAULT}
              sortByOptions={tableSortByOptions}
              onChooseSortBy={this.handleChooseSortBy}
            />
            <GraphOptionsFixFirstColumn
              fixed={fixFirstColumn}
              onToggleFixFirstColumn={this.handleToggleFixFirstColumn}
            />
          </div>
          <GraphOptionsCustomizeFields
            fields={fieldOptions}
            onFieldUpdate={this.handleFieldUpdate}
            moveField={this.moveField}
          />
          <ThresholdsList showListHeading={true} onResetFocus={onResetFocus} />
          <div className="form-group-wrapper graph-options-group">
            <ThresholdsListTypeToggle containerClass="form-group col-xs-6" />
          </div>
        </div>
      </FancyScrollbar>
    )
  }

<<<<<<< HEAD
  private get fieldOptions() {
    return this.props.fieldOptions || []
  }

  private get timeField() {
    return (
      this.fieldOptions.find(f => f.internalName === 'time') ||
      TIME_FIELD_DEFAULT
    )
  }

  private moveField(dragIndex, hoverIndex) {
    const {handleUpdateDisplayOptions, tableOptions, fieldOptions} = this.props
    const fields =
      fieldOptions.length > 1 ? fieldOptions : this.computedFieldOptions
=======
  private moveField(dragIndex, hoverIndex) {
    const {handleUpdateTableOptions, tableOptions} = this.props
    const {fieldNames} = tableOptions
>>>>>>> d2af17d1

    const dragField = fieldNames[dragIndex]
    const removedFields = _.concat(
      _.slice(fieldNames, 0, dragIndex),
      _.slice(fieldNames, dragIndex + 1)
    )
    const addedFields = _.concat(
      _.slice(removedFields, 0, hoverIndex),
      [dragField],
      _.slice(removedFields, hoverIndex)
    )
    handleUpdateDisplayOptions({
      fieldOptions: addedFields,
    })
  }

<<<<<<< HEAD
  private get computedFieldOptions() {
    const {queryConfigs} = this.props
    const queryFields = _.flatten(
      queryConfigs.map(({measurement, fields}) => {
        return fields.map(({alias}) => {
          const internalName = `${measurement}.${alias}`
          const existing = this.fieldOptions.find(
            c => c.internalName === internalName
          )
          return existing || {internalName, displayName: '', visible: true}
        })
      })
    )

    return [this.timeField, ...queryFields]
  }

=======
>>>>>>> d2af17d1
  private handleChooseSortBy = (option: Option) => {
    const {tableOptions, handleUpdateTableOptions} = this.props
    const sortBy = {
      displayName: option.text === option.key ? '' : option.text,
      internalName: option.key,
      visible: true,
    }

    handleUpdateTableOptions({...tableOptions, sortBy})
  }

  private handleTimeFormatChange = timeFormat => {
    const {handleUpdateDisplayOptions} = this.props
    handleUpdateDisplayOptions({timeFormat})
  }

  private handleToggleVerticalTimeAxis = verticalTimeAxis => () => {
    const {tableOptions, handleUpdateTableOptions} = this.props
    handleUpdateTableOptions({...tableOptions, verticalTimeAxis})
  }

  private handleToggleFixFirstColumn = () => {
    const {handleUpdateTableOptions, tableOptions} = this.props
    const fixFirstColumn = !tableOptions.fixFirstColumn
    handleUpdateTableOptions({...tableOptions, fixFirstColumn})
  }

  private handleFieldUpdate = field => {
    const {
      handleUpdateTableOptions,
      handleUpdateDisplayOptions,
      tableOptions,
      fieldOptions,
    } = this.props
    const {sortBy} = tableOptions
    const updatedFields = fieldOptions.map(
      f => (f.internalName === field.internalName ? field : f)
    )
    const updatedSortBy =
      sortBy.internalName === field.internalName
        ? {...sortBy, displayName: field.displayName}
        : sortBy

    handleUpdateTableOptions({
      ...tableOptions,
      sortBy: updatedSortBy,
    })
    handleUpdateDisplayOptions({
      fieldOptions: updatedFields,
    })
  }
}

const mapStateToProps = ({
<<<<<<< HEAD
  cellEditorOverlay: {cell: {tableOptions, timeFormat, fieldOptions}},
=======
  cellEditorOverlay: {
    cell: {tableOptions},
  },
>>>>>>> d2af17d1
}) => ({
  tableOptions,
  timeFormat,
  fieldOptions,
})

const mapDispatchToProps = dispatch => ({
  handleUpdateTableOptions: bindActionCreators(updateTableOptions, dispatch),
  handleUpdateDisplayOptions: bindActionCreators(
    updateDisplayOptions,
    dispatch
  ),
})

export default connect(mapStateToProps, mapDispatchToProps)(TableOptions)<|MERGE_RESOLUTION|>--- conflicted
+++ resolved
@@ -56,26 +56,6 @@
     this.moveField = this.moveField.bind(this)
   }
 
-<<<<<<< HEAD
-  public componentWillMount() {
-    const {handleUpdateDisplayOptions, tableOptions} = this.props
-    handleUpdateDisplayOptions({
-      fieldOptions: this.computedFieldOptions,
-    })
-  }
-
-  public shouldComponentUpdate(nextProps) {
-    const {tableOptions} = this.props
-    const tableOptionsDifferent = !_.isEqual(
-      tableOptions,
-      nextProps.tableOptions
-    )
-
-    return tableOptionsDifferent
-  }
-
-=======
->>>>>>> d2af17d1
   public render() {
     const {
       tableOptions: {verticalTimeAxis, fixFirstColumn},
@@ -130,28 +110,9 @@
     )
   }
 
-<<<<<<< HEAD
-  private get fieldOptions() {
-    return this.props.fieldOptions || []
-  }
-
-  private get timeField() {
-    return (
-      this.fieldOptions.find(f => f.internalName === 'time') ||
-      TIME_FIELD_DEFAULT
-    )
-  }
-
-  private moveField(dragIndex, hoverIndex) {
-    const {handleUpdateDisplayOptions, tableOptions, fieldOptions} = this.props
-    const fields =
-      fieldOptions.length > 1 ? fieldOptions : this.computedFieldOptions
-=======
   private moveField(dragIndex, hoverIndex) {
     const {handleUpdateTableOptions, tableOptions} = this.props
     const {fieldNames} = tableOptions
->>>>>>> d2af17d1
-
     const dragField = fieldNames[dragIndex]
     const removedFields = _.concat(
       _.slice(fieldNames, 0, dragIndex),
@@ -167,26 +128,6 @@
     })
   }
 
-<<<<<<< HEAD
-  private get computedFieldOptions() {
-    const {queryConfigs} = this.props
-    const queryFields = _.flatten(
-      queryConfigs.map(({measurement, fields}) => {
-        return fields.map(({alias}) => {
-          const internalName = `${measurement}.${alias}`
-          const existing = this.fieldOptions.find(
-            c => c.internalName === internalName
-          )
-          return existing || {internalName, displayName: '', visible: true}
-        })
-      })
-    )
-
-    return [this.timeField, ...queryFields]
-  }
-
-=======
->>>>>>> d2af17d1
   private handleChooseSortBy = (option: Option) => {
     const {tableOptions, handleUpdateTableOptions} = this.props
     const sortBy = {
@@ -241,13 +182,9 @@
 }
 
 const mapStateToProps = ({
-<<<<<<< HEAD
-  cellEditorOverlay: {cell: {tableOptions, timeFormat, fieldOptions}},
-=======
   cellEditorOverlay: {
     cell: {tableOptions},
   },
->>>>>>> d2af17d1
 }) => ({
   tableOptions,
   timeFormat,
